{
  "domain": "beny_wifi",
  "name": "Beny Wifi",
  "codeowners": ["@Jarauvi"],
  "config_flow": true,
  "documentation": "https://github.com/Jarauvi/beny_wifi/tree/main",
  "iot_class": "local_polling",
  "issue_tracker": "https://github.com/Jarauvi/beny_wifi/issues",
  "loggers": ["custom_components.beny_wifi"],
  "requirements": [],
<<<<<<< HEAD
  "version": "0.5.3"
=======
  "version": "0.5.4"
>>>>>>> 779e40a5
}<|MERGE_RESOLUTION|>--- conflicted
+++ resolved
@@ -8,9 +8,5 @@
   "issue_tracker": "https://github.com/Jarauvi/beny_wifi/issues",
   "loggers": ["custom_components.beny_wifi"],
   "requirements": [],
-<<<<<<< HEAD
-  "version": "0.5.3"
-=======
   "version": "0.5.4"
->>>>>>> 779e40a5
 }