{
  "domain": "beny_wifi",
  "name": "Beny Wifi",
  "codeowners": ["@Jarauvi"],
  "config_flow": true,
  "documentation": "https://github.com/Jarauvi/beny_wifi/tree/main",
  "iot_class": "local_polling",
  "issue_tracker": "https://github.com/Jarauvi/beny_wifi/issues",
  "requirements": [],
<<<<<<< HEAD
  "version": "0.5.2"
=======
  "version": "0.5.3",
  "loggers": ["custom_components.beny_wifi"]
>>>>>>> acd5726f
}<|MERGE_RESOLUTION|>--- conflicted
+++ resolved
@@ -7,10 +7,6 @@
   "iot_class": "local_polling",
   "issue_tracker": "https://github.com/Jarauvi/beny_wifi/issues",
   "requirements": [],
-<<<<<<< HEAD
-  "version": "0.5.2"
-=======
   "version": "0.5.3",
   "loggers": ["custom_components.beny_wifi"]
->>>>>>> acd5726f
 }