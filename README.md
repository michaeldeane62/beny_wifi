--- conflicted
+++ resolved
@@ -46,11 +46,7 @@
 
 **Configuration**
 - Find Beny Wifi integration under Settings > Devices & services
-<<<<<<< HEAD
-- Insert charger IP address. (Depending on model, also port may have to be changed?). Scan interval of the sensors can be configured to match your preference
-=======
 - Insert charger serial number and pin. Also scan interval of the sensors can be configured
->>>>>>> ef6cee96
 
 ### Sensors
 
